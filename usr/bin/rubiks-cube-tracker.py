--- conflicted
+++ resolved
@@ -36,11 +36,7 @@
 parser.add_argument('-w', '--webcam', type=int, default=None, help='webcam to use...0, 1, etc')
 args = parser.parse_args()
 
-<<<<<<< HEAD
-if args.webcam is None and not args.directory and not args.filename:
-=======
 if not args.webcam and not args.directory and not args.filename:
->>>>>>> 7f99d786
     log.error("args.directory and args.filename are None")
     sys.exit(1)
 
