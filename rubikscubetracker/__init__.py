--- conflicted
+++ resolved
@@ -1569,13 +1569,6 @@
         capture = cv2.VideoCapture(self.webcam)
 
         # Set the capture resolution
-<<<<<<< HEAD
-        capture.set(cv2.CAP_PROP_FRAME_WIDTH, width)
-        capture.set(cv2.CAP_PROP_FRAME_HEIGHT, height)
-
-        # Create the window and set the size to match the capture resolution
-        cv2.namedWindow("Fig", cv2.WINDOW_NORMAL)
-=======
         if hasattr(cv2, 'cv'):
             capture.set(cv2.cv.CV_CAP_PROP_FRAME_WIDTH, width)
             capture.set(cv2.cv.CV_CAP_PROP_FRAME_HEIGHT, height)
@@ -1586,7 +1579,6 @@
             cv2.namedWindow("Fig", cv2.WINDOW_NORMAL)
 
         # Create the window and set the size to match the capture resolution
->>>>>>> 7f99d786
         cv2.resizeWindow("Fig", window_width, window_height)
 
         while True:
@@ -1715,10 +1707,6 @@
 
                         for line in output.splitlines():
                             self.solution = line.strip()
-<<<<<<< HEAD
-                            break
-=======
->>>>>>> 7f99d786
 
                         if self.size >= 4:
                             self.solution = "See /tmp/solution.html"
